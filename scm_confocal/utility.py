--- conflicted
+++ resolved
@@ -1240,7 +1240,6 @@
     part_ring = area[1:] - area[:-1]
     full_ring = np.pi*(r[1:]**2 - r[:-1]**2)
     
-<<<<<<< HEAD
     return part_ring/full_ring
 
 def _export_with_scalebar(exportim,pixelsize,unit,filename,barsize,crop,scale,
@@ -1456,7 +1455,4 @@
     plt.show(block=False)
     
     #save image
-    cv2.imwrite(filename,exportim)
-=======
-    return part_ring/full_ring
->>>>>>> 29aefb8e
+    cv2.imwrite(filename,exportim)